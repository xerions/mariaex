--- conflicted
+++ resolved
@@ -3,13 +3,8 @@
 
   def project do
     [app: :mariaex,
-<<<<<<< HEAD
      version: "0.7.9",
-     elixir: "~> 1.0",
-=======
-     version: "0.7.8",
      elixir: "~> 1.2",
->>>>>>> 8dd4718a
      deps: deps(),
      name: "Mariaex",
      source_url: "https://github.com/liveforeverx/mariaex",
