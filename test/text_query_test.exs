defmodule TextQueryTest do
  use ExUnit.Case, async: true
  import Mariaex.TestHelper

  setup_all do
    opts = [database: "mariaex_test", username: "mariaex_user", password: "mariaex_pass", backoff_type: :stop]
    {:ok, pid} = Mariaex.Connection.start_link(opts)
    # drop = "DROP TABLE IF EXISTS test"
    # {:ok, _} = Mariaex.execute(pid, %Mariaex.Query{type: :text, statement: drop}, [])
    create = """
    CREATE TABLE test_text_query_table (
    id serial,
    bools boolean,
    bits bit(2),
    varchars varchar(20),
    texts text(20),
    floats double,
    ts timestamp,
    dt datetime
    )
    """
    {:ok, _} = Mariaex.query(pid, create, [], [query_type: :text])
    insert = """
    INSERT INTO test_text_query_table (id, bools, bits, varchars, texts, floats, ts, dt)
    VALUES
    (1, true, b'10', 'hello', 'world', 1.1, '2016-09-26 16:36:06', '0001-01-01 00:00:00'),
    (2, false, b'11', 'goodbye', 'earth', 1.2, '2016-09-26T16:36:07', '0001-01-01 00:00:01')
    """
<<<<<<< HEAD
    {:ok, _} = Mariaex.execute(pid, %Mariaex.Query{type: :text, statement: insert}, [])

    if System.get_env "MYSQL_5_7" do
      create = """
      CREATE TABLE test_text_json_query_table (
      id serial,
      map json,
      dt datetime
      )
      """
      {:ok, _} = Mariaex.execute(pid, %Mariaex.Query{type: :text, statement: create}, [])
      insert = """
      INSERT INTO test_text_json_query_table (id, map, dt)
      VALUES
      (1, '{"hoge": "1", "huga": "2"}', '2017-01-01 00:00:00'),
      (2, '{"hoge": "3", "huga": "4"}', '2017-01-01 00:00:01')
      """
      {:ok, _} = Mariaex.execute(pid, %Mariaex.Query{type: :text, statement: insert}, [])
    end

=======
    {:ok, _} = Mariaex.query(pid, insert, [], [query_type: :text])
>>>>>>> 89f83ef4
    {:ok, [pid: pid]}
  end

  test "select int", context do
    rows = execute_text("SELECT id FROM test_text_query_table", [])
    assert(rows == [[1], [2]])
  end

  test "select bool", context do
    # bool is tinyint
    rows = execute_text("SELECT bools FROM test_text_query_table", [])
    assert(rows == [[1], [0]])
  end

  test "select bits", context do
    rows = execute_text("SELECT bits FROM test_text_query_table", [])
    assert(rows == [[<<2>>], [<<3>>]])
  end

  test "select string", context do
    rows = execute_text("SELECT floats FROM test_text_query_table", [])
    assert(rows == [[1.1], [1.2]])
  end

  test "select float", context do
    rows = execute_text("SELECT floats FROM test_text_query_table", [])
    assert(rows == [[1.1], [1.2]])
  end

  test "select timestamp", context do
    rows = execute_text("SELECT ts FROM test_text_query_table", [])
    assert(rows == [[{{2016, 9, 26}, {16, 36, 06, 0}}], [{{2016, 9, 26}, {16, 36, 07, 0}}]])
  end

  test "select datetime", context do
    rows = execute_text("SELECT dt FROM test_text_query_table", [])
    assert(rows == [[{{1,1,1}, {0,0,0,0}}], [{{1,1,1}, {0,0,1,0}}]])
  end

  test "select multiple columns", context do
    rows = execute_text("SELECT id, varchars FROM test_text_query_table", [])
    assert(rows == [[1, "hello"], [2, "goodbye"]])
  end

  if System.get_env "MYSQL_5_7" do
    test "select json", context do
      opts = [json_library: Poison]

      rows = execute_text("SELECT map FROM test_text_json_query_table", [], opts)
      assert(rows == [[%{"hoge" => "1", "huga" => "2"}], [%{"hoge" => "3", "huga" => "4"}]])
    end
  end
end<|MERGE_RESOLUTION|>--- conflicted
+++ resolved
@@ -26,8 +26,7 @@
     (1, true, b'10', 'hello', 'world', 1.1, '2016-09-26 16:36:06', '0001-01-01 00:00:00'),
     (2, false, b'11', 'goodbye', 'earth', 1.2, '2016-09-26T16:36:07', '0001-01-01 00:00:01')
     """
-<<<<<<< HEAD
-    {:ok, _} = Mariaex.execute(pid, %Mariaex.Query{type: :text, statement: insert}, [])
+    {:ok, _} = Mariaex.query(pid, insert, [], [query_type: :text])
 
     if System.get_env "MYSQL_5_7" do
       create = """
@@ -37,19 +36,16 @@
       dt datetime
       )
       """
-      {:ok, _} = Mariaex.execute(pid, %Mariaex.Query{type: :text, statement: create}, [])
+      {:ok, _} = Mariaex.query(pid, create, [], [query_type: :text])
       insert = """
       INSERT INTO test_text_json_query_table (id, map, dt)
       VALUES
       (1, '{"hoge": "1", "huga": "2"}', '2017-01-01 00:00:00'),
       (2, '{"hoge": "3", "huga": "4"}', '2017-01-01 00:00:01')
       """
-      {:ok, _} = Mariaex.execute(pid, %Mariaex.Query{type: :text, statement: insert}, [])
+      {:ok, _} = Mariaex.query(pid, insert, [], [query_type: :text])
     end
 
-=======
-    {:ok, _} = Mariaex.query(pid, insert, [], [query_type: :text])
->>>>>>> 89f83ef4
     {:ok, [pid: pid]}
   end
 
