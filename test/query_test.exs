defmodule QueryTest do
  use ExUnit.Case, async: true
  import Mariaex.TestHelper

  setup do
    opts = [ database: "mariaex_test", username: "root" ]
    {:ok, pid} = Mariaex.Connection.start_link(opts)
    {:ok, [pid: pid]}
  end

  test "support primitive data types in binary protocol", context do
    string  = "Californication"
    text    = "Some random text"
    binary  = <<0,1>>
    table   = "basic_types_binary_protocol"

    sql = ~s{CREATE TABLE #{table} } <>
          ~s{(id serial, active boolean, title varchar(20), body text(20), data blob)}

    :ok = query(sql, [])
    insert = ~s{INSERT INTO #{table} (active, title, body, data) } <>
             ~s{VALUES (?, ?, ?, ?)}
    :ok = query(insert, [true, string, text, binary])

    # Boolean
    assert query("SELECT active from #{table} WHERE id = ?", [1]) == [{true}]

    # String
    assert query("SELECT title from #{table} WHERE id = ?", [1]) == [{string}]

    # Text
    assert query("SELECT body from #{table} WHERE id = ?", [1]) == [{text}]

    # Binary
    assert query("SELECT data from #{table} WHERE id = ?", [1]) == [{binary}]
  end

  test "support numeric data types in binary protocol", context do
    integer = 16
    float   = 0.1
    double  = 3.1415
    decimal = Decimal.new("16.90")
    table   = "numeric_types_binary_test"

    sql = ~s{CREATE TABLE #{table} } <>
          ~s{(id serial, count integer, intensity float, accuracy double, value decimal(10, 2))}

    :ok = query(sql, [])
    insert = ~s{INSERT INTO #{table} (count, intensity, accuracy, value) } <>
             ~s{VALUES (?, ?, ?, ?)}
    :ok = query(insert, [integer, float, double, decimal])

    # Integer
    assert query("SELECT count from #{table} WHERE id = ?", [1]) == [{integer}]

    # Double
    assert query("SELECT accuracy from #{table} WHERE id = ?", [1]) == [{double}]

    # Float
    assert query("SELECT intensity from #{table} WHERE id = ?", [1]) == [{0.10000000149011612}]

    # Decimal
    assert query("SELECT ?", [decimal]) == [{decimal}]
  end

  test "support primitive data types in text protocol", context do
    integer          = 1
    negative_integer = -1
    float            = 3.1415
    negative_float   = -3.1415
    string           = "Californication"
    text             = "Some random text"
    binary           = <<0,1>>
    table            = "basic_types_text_protocol"

    sql = ~s{CREATE TABLE #{table} } <>
          ~s{(id serial, active boolean, count integer, intensity float, } <>
          ~s{title varchar(20), body text(20), data blob)}

    :ok = query(sql, [])

    # Boolean
    :ok = query("INSERT INTO #{table} (active) values (?)", [true])
    assert [{true}] = query("SELECT active from #{table} WHERE id = LAST_INSERT_ID()", [])

    # Integer
    :ok = query("INSERT INTO #{table} (count) values (?)", [integer])
    assert query("SELECT count from #{table} WHERE id = LAST_INSERT_ID()", []) == [{integer}]
    :ok = query("INSERT INTO #{table} (count) values (?)", [negative_integer])
    assert query("SELECT count from #{table} WHERE id = LAST_INSERT_ID()", []) == [{negative_integer}]

    # Float
    :ok = query("INSERT INTO #{table} (intensity) values (?)", [float])
    assert query("SELECT intensity from #{table} WHERE id = LAST_INSERT_ID()", []) == [{float}]
    :ok = query("INSERT INTO #{table} (intensity) values (?)", [negative_float])
    assert query("SELECT intensity from #{table} WHERE id = LAST_INSERT_ID()", []) == [{negative_float}]

    # String
    :ok = query("INSERT INTO #{table} (title) values (?)", [string])
    assert query("SELECT title from #{table} WHERE id = LAST_INSERT_ID()", []) == [{string}]
    assert query("SELECT 'mø'", []) == [{"mø"}]

    # Text
    :ok = query("INSERT INTO #{table} (body) values (?)", [text])
    assert query("SELECT body from #{table} WHERE id = LAST_INSERT_ID()", []) == [{text}]

    # Binary
    :ok = query("INSERT INTO #{table} (data) values (?)", [binary])
    assert query("SELECT data from #{table} WHERE id = LAST_INSERT_ID()", []) == [{binary}]

    # Nil
    assert query("SELECT null", []) == [{nil}]
  end

  test "encode and decode nils", context do
    double  = 3.1415
    decimal = Decimal.new("18.93")
    table   = "encoding_and_decoding_nils"

    sql = ~s{CREATE TABLE #{table} } <>
          ~s{(id serial, count integer, accuracy double, value decimal(10, 2))}

    :ok = query(sql, [])
    insert = ~s{INSERT INTO #{table} (count, accuracy, value) } <>
             ~s{VALUES (?, ?, ?)}

    :ok = query(insert, [nil, double, decimal])
    assert query("SELECT count from #{table} WHERE id = ?", [1]) == [{nil}]

    :ok = query(insert, [nil, double, nil])
    assert query("SELECT count, accuracy, value from #{table} WHERE id = ?", [2]) == [{nil, double, nil}]
  end

  test "encode and decode nils with more than 8 columns", context do
    table = "encoding_and_decoding_multiple_columns"

    sql = ~s{CREATE TABLE #{table} } <>
          ~s{(id serial, count_1 integer, count_2 integer, count_3 integer, count_4 integer, } <>
          ~s{count_5 integer, count_6 integer, count_7 integer, count_8 integer, } <>
          ~s{count_9 integer, count_10 integer)}


    :ok = query(sql, [])

    insert = ~s{INSERT INTO #{table} (count_1, count_2, count_3, count_4, count_5, } <>
             ~s{count_6, count_7, count_8, count_9, count_10) } <>
             ~s{VALUES (?, ?, ?, ?, ?, ?, ?, ?, ?, ?)}

    values = [1, nil, 3, 4, nil, 6, nil, 8, nil, 10]
    result = {1, 1, nil, 3, 4, nil, 6, nil, 8, nil, 10}

    :ok = query(insert, values)
    assert query("SELECT * FROM #{table}", []) == [result]
  end

  test "encode and decode decimals", context do
    table            = "test_decimals"
    :ok = query("CREATE TABLE #{table} (id serial, cost decimal(10,4))", [])

    :ok = query("INSERT INTO #{table} (cost) values (?)", [Decimal.new("12.93")])
    assert query("SELECT cost FROM #{table}", []) == [{Decimal.new("12.9300")}]

    :ok = query("INSERT INTO #{table} (cost) values (?)", [Decimal.new("-164.9")])
    assert query("SELECT cost FROM #{table} WHERE id = LAST_INSERT_ID()", []) == [{Decimal.new("-164.9000")}]

    :ok = query("INSERT INTO #{table} (cost) values (?)", [Decimal.new("16400")])
    assert query("SELECT cost FROM #{table} WHERE id = LAST_INSERT_ID()", []) == [{Decimal.new("16400.0000")}]
  end

  test "encode and decode date", context do
    date = {2010, 10, 17}
    table = "test_dates"

    sql = ~s{CREATE TABLE #{table} (id int, d date)}
    :ok = query(sql, [])

    insert = ~s{INSERT INTO #{table} (id, d) VALUES (?, ?)}
    :ok = query(insert, [1, date])

    assert query("SELECT d FROM #{table} WHERE id = 1", []) == [{date}]
    assert query("SELECT d FROM #{table} WHERE id = ?", [1]) == [{date}]
  end

  test "encode and decode time", context do
    time = {19, 27, 30, 0}
    time_with_msec = {10, 14, 16, 23}
    table = "test_times"

    sql = ~s{CREATE TABLE #{table} (id int, t1 time, t2 time)}
    :ok = query(sql, [])

    insert = ~s{INSERT INTO #{table} (id, t1, t2) VALUES (?, ?, ?)}
    :ok = query(insert, [1, time, time_with_msec])

    # Time
    # Only MySQL 5.7 supports microseconds storage, so it will return 0 here
    assert query("SELECT t1, t2 FROM #{table} WHERE id = 1", []) == [{time, {10, 14, 16, 0}}]
    assert query("SELECT t1, t2 FROM #{table} WHERE id = ?", [1]) == [{time, {10, 14, 16, 0}}]
  end

  test "encode and decode datetime", context do
    date = {2010, 10, 17}
    datetime = {date, {10, 10, 30, 0}}
    datetime_with_msec = {date, {13, 32, 15, 12}}
    table = "test_datetimes"

    sql = ~s{CREATE TABLE #{table} (id int, dt1 datetime, dt2 datetime)}
    :ok = query(sql, [])

    insert = ~s{INSERT INTO #{table} (id, dt1, dt2) VALUES (?, ?, ?)}
    :ok = query(insert, [1, datetime, datetime_with_msec])

    # Datetime
    # Only MySQL 5.7 supports microseconds storage, so it will return 0 here
    assert query("SELECT dt1, dt2 FROM #{table} WHERE id = 1", []) == [{datetime, {date, {13, 32, 15, 0}}}]
    assert query("SELECT dt1, dt2 FROM #{table} WHERE id = ?", [1]) == [{datetime, {date, {13, 32, 15, 0}}}]
  end

  test "encode and decode timestamp", context do
    date = {2010, 10, 17}
    timestamp = {date, {10, 10, 30, 0}}
    timestamp_with_msec = {date, {13, 32, 15, 12}}
    table = "test_timestamps"

    sql = ~s{CREATE TABLE #{table} (id int, ts1 timestamp, ts2 timestamp)}
    :ok = query(sql, [])

    insert = ~s{INSERT INTO #{table} (id, ts1, ts2) VALUES (?, ?, ?)}
    :ok = query(insert, [1, timestamp, timestamp_with_msec])

    # Timestamp
    # Only MySQL 5.7 supports microseconds storage, so it will return 0 here
    assert query("SELECT ts1, ts2 FROM #{table} WHERE id = 1", []) == [{timestamp, {date, {13, 32, 15, 0}}}]
    assert query("SELECT ts1, ts2 FROM #{table} WHERE id = ?", [1]) == [{timestamp, {date, {13, 32, 15, 0}}}]
    assert query("SELECT timestamp('0001-01-01 00:00:00')", []) == [{{{1, 1, 1}, {0, 0, 0, 0}}}]
    assert query("SELECT timestamp('2013-12-21 23:01:27')", []) == [{{{2013, 12, 21}, {23, 1, 27, 0}}}]
    assert query("SELECT timestamp('2013-12-21 23:01:27 EST')", []) == [{{{2013, 12, 21}, {23, 1, 27, 0}}}]
  end

  test "non data statement", context do
    :ok = query("BEGIN", [])
    :ok = query("COMMIT", [])
  end

  test "result struct on select", context do
    {:ok, res} = Mariaex.Connection.query(context[:pid], "SELECT 1 AS first, 10 AS last", [])

    assert %Mariaex.Result{} = res
    assert res.command == :select
    assert res.columns == ["first", "last"]
    assert res.num_rows == 1
  end

<<<<<<< HEAD
  test "result struct on update", context do
    table = "struct_on_update"

    :ok = query(~s{CREATE TABLE #{table} (num int)}, [])
    :ok = query(~s{INSERT INTO #{table} (num) VALUES (?)}, [1])

    {:ok, res} = Mariaex.Connection.query(context[:pid], "UPDATE #{table} SET num = 2", [])
    assert %Mariaex.Result{} = res
    assert res.command == :update
    assert res.num_rows == 1

    {:ok, res} = Mariaex.Connection.query(context[:pid], "UPDATE #{table} SET num = 2", [])
    assert %Mariaex.Result{} = res
    assert res.command == :update
    assert res.num_rows == 1
  end

  test "error struct", context do
=======
  test "result struct on insert", context do
    table = "result_on_insert"

    :ok = query("CREATE TABLE #{table} (id serial, title text)", [])
    {:ok, res} = Mariaex.Connection.query(context[:pid], "INSERT INTO #{table} (title) values ('abc')", [])

    assert %Mariaex.Result{} = res
    assert res.command == :insert
    assert res.columns == []
    assert res.num_rows == 1
  end

  test "error record", context do
>>>>>>> 6f28d695
    {:error, %Mariaex.Error{}} = Mariaex.Connection.query(context[:pid], "SELECT 123 + `deertick`", [])
  end

  test "insert", context do
    :ok = query("CREATE TABLE test (id int, text text)", [])
    assert query("SELECT * FROM test", []) == []

    :ok = query("INSERT INTO test VALUES (27, 'foobar')", [], [])
    assert query("SELECT * FROM test", []) == [{27, "foobar"}]

    # Text protocol
    :ok = query("INSERT INTO test VALUES (?, ?)", [28, nil], [])
    assert query("SELECT * FROM test where id = 28", []) == [{28, nil}]

    # Binary protocol
    :ok = query("INSERT INTO test VALUES (29, NULL)", [], [])
    assert query("SELECT * FROM test where id = 29", []) == [{29, nil}]

    # Inserting without specifying a column
    :ok = query("INSERT INTO test (id) VALUES (30)", [], [])
    assert query("SELECT * FROM test where id = 30", []) == [{30, nil}]
  end

  test "connection works after failure", context do
    assert %Mariaex.Error{} = query("wat", [])
    assert query("SELECT 'syntax'", []) == [{"syntax"}]
  end

  test "prepared_statements", context do
    :ok = query("CREATE TABLE test_statements (id int, text text)", [])
    :ok = query("INSERT INTO test_statements VALUES(?, ?)", [1, "test1"])
    :ok = query("INSERT INTO test_statements VALUES(?, ?)", [2, "test2"])
    assert query("SELECT id, text FROM test_statements WHERE id > ?", [0]) == [{1, "test1"}, {2, "test2"}]
  end

  test "encoding bad parameters", context do
    assert %Mariaex.Error{message: "query has invalid number of parameters"} = query("SELECT 1", [:badparam])
    assert %Mariaex.Error{message: "query has invalid parameters"} = query("SELECT ?", [:badparam])
  end
end<|MERGE_RESOLUTION|>--- conflicted
+++ resolved
@@ -251,7 +251,6 @@
     assert res.num_rows == 1
   end
 
-<<<<<<< HEAD
   test "result struct on update", context do
     table = "struct_on_update"
 
@@ -270,21 +269,6 @@
   end
 
   test "error struct", context do
-=======
-  test "result struct on insert", context do
-    table = "result_on_insert"
-
-    :ok = query("CREATE TABLE #{table} (id serial, title text)", [])
-    {:ok, res} = Mariaex.Connection.query(context[:pid], "INSERT INTO #{table} (title) values ('abc')", [])
-
-    assert %Mariaex.Result{} = res
-    assert res.command == :insert
-    assert res.columns == []
-    assert res.num_rows == 1
-  end
-
-  test "error record", context do
->>>>>>> 6f28d695
     {:error, %Mariaex.Error{}} = Mariaex.Connection.query(context[:pid], "SELECT 123 + `deertick`", [])
   end
 
