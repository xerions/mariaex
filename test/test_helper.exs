ExUnit.configure exclude: [:ssl_tests]
ExUnit.start()

run_cmd = fn cmd ->
  key = :ecto_setup_cmd_output
  Process.put(key, "")
  status = Mix.Shell.cmd(cmd, fn(data) ->
    current = Process.get(key)
    Process.put(key, current <> data)
  end)
  output = Process.get(key)
  Process.put(key, "")
  {status, output}
end

mysql_pass_switch = if mysql_root_pass = System.get_env("MYSQL_ROOT_PASSWORD") do
  "-p#{mysql_root_pass}"
else
  ""
end

mysql_port = System.get_env("MDBPORT") || 3306
mysql_host = System.get_env("MDBHOST") || "localhost"
mysql_protocol = System.get_env("MDBPROTOCOL") || "tcp"
mysql_connect = "-u root #{mysql_pass_switch} --host=#{mysql_host} --port=#{mysql_port} --protocol=#{mysql_protocol}"

sql = """
  CREATE TABLE test1 (id serial, title text);
  INSERT INTO test1 VALUES(1, 'test');
  INSERT INTO test1 VALUES(2, 'test2');
  DROP TABLE test1;
"""

<<<<<<< HEAD
cmds = if System.get_env("MYSQL_5_7") do
  [
    ~s(mysql #{mysql_connect} -e "DROP USER 'mariaex_user'@'localhost';"),
    ~s(mysql #{mysql_connect} -e "CREATE USER 'mariaex_user'@'localhost' IDENTIFIED BY 'mariaex_pass';"),
    ~s(mysql #{mysql_connect} -e "GRANT ALL PRIVILEGES ON *.* TO 'mariaex_user'@'localhost' WITH GRANT OPTION;"),
    ~s(mysql #{mysql_connect} -e "DROP DATABASE IF EXISTS mariaex_test;"),
    ~s(mysql #{mysql_connect} -e "CREATE DATABASE mariaex_test DEFAULT CHARACTER SET 'utf8' COLLATE 'utf8_general_ci'";),
    ~s(mysql #{mysql_connect} mariaex_test -e "#{sql}"),
    ~s(mysql --host=#{mysql_host} --port=#{mysql_port} --protocol=#{mysql_protocol} -u mariaex_user -pmariaex_pass mariaex_test -e "#{sql}")
  ]
else
  [
    ~s(mysql #{mysql_connect} -e "GRANT ALL ON *.* TO 'mariaex_user'@'localhost' IDENTIFIED BY 'mariaex_pass';"),
    ~s(mysql #{mysql_connect} -e "DROP DATABASE IF EXISTS mariaex_test;"),
    ~s(mysql #{mysql_connect} -e "CREATE DATABASE mariaex_test DEFAULT CHARACTER SET 'utf8' COLLATE 'utf8_general_ci'";),
    ~s(mysql #{mysql_connect} mariaex_test -e "#{sql}"),
    ~s(mysql --host=#{mysql_host} --port=#{mysql_port} --protocol=#{mysql_protocol} -u mariaex_user -pmariaex_pass mariaex_test -e "#{sql}")
  ]
end
=======
cmds = [
  ~s(mysql #{mysql_connect} -e "DROP DATABASE IF EXISTS mariaex_test;"),
  ~s(mysql #{mysql_connect} -e "CREATE DATABASE mariaex_test DEFAULT CHARACTER SET 'utf8' COLLATE 'utf8_general_ci';"),
  ~s(mysql #{mysql_connect} -e "CREATE USER 'mariaex_user'@'%' IDENTIFIED BY 'mariaex_pass';"),
  ~s(mysql #{mysql_connect} -e "GRANT ALL ON *.* TO 'mariaex_user'@'%' WITH GRANT OPTION"),
  ~s(mysql --host=#{mysql_host} --port=#{mysql_port} --protocol=tcp -u mariaex_user -pmariaex_pass mariaex_test -e "#{sql}")
]
>>>>>>> 0e02865c

Enum.each(cmds, fn cmd ->
  {status, output} = run_cmd.(cmd)
  IO.puts "--> #{output}"

  if status != 0 do
    IO.puts """
    Command:
    #{cmd}
    error'd with:
    #{output}
    Please verify the user "root" exists and it has permissions to
    create databases and users.
    If the "root" user requires a password, set the environment
    variable MYSQL_ROOT_PASSWORD to its value.
    Beware that the password may be visible in the process list!
    """
    System.halt(1)
  end
end)

defmodule Mariaex.TestHelper do
  defmacro query(stat, params, opts \\ []) do
    quote do
      case Mariaex.Connection.query(var!(context)[:pid], unquote(stat),
                                     unquote(params), unquote(opts)) do
        {:ok, %Mariaex.Result{rows: nil}} -> :ok
        {:ok, %Mariaex.Result{rows: rows}} -> rows
        {:error, %Mariaex.Error{} = err} -> err
      end
    end
  end

  defmacro execute_text(stat, params, opts \\ []) do
    quote do
      case Mariaex.query(var!(context)[:pid], unquote(stat),
            unquote(params), [query_type: :text] ++ unquote(opts)) do
        {:ok, %Mariaex.Result{rows: nil}} -> :ok
        {:ok, %Mariaex.Result{rows: rows}} -> rows
        {:error, %Mariaex.Error{} = err} -> err
      end
    end
  end

  defmacro with_prepare!(name, stat, params, opts \\ []) do
    quote do
      conn = var!(context)[:pid]
      query = Mariaex.prepare!(conn, unquote(name), unquote(stat), unquote(opts))
      case Mariaex.execute!(conn, query, unquote(params)) do
        %Mariaex.Result{rows: nil} -> :ok
        %Mariaex.Result{rows: rows} -> rows
      end
    end
  end

  defmacro prepare(stat, opts \\ []) do
    quote do
      case Mariaex.prepare(var!(context)[:pid], unquote(stat), unquote(opts)) do
        {:ok, %Mariaex.Query{} = query} -> query
        {:error, %Mariaex.Error{} = err} -> err
      end
    end
  end

  defmacro execute(query, params, opts \\ []) do
    quote do
      case Mariaex.execute(var!(context)[:pid], unquote(query), unquote(params),
                           unquote(opts)) do
        {:ok, %Mariaex.Result{rows: nil}} -> :ok
        {:ok, %Mariaex.Result{rows: rows}} -> rows
        {:error, %Mariaex.Error{} = err} -> err
      end
    end
  end

  defmacro close(query, opts \\ []) do
    quote do
      case Mariaex.close(var!(context)[:pid], unquote(query), unquote(opts)) do
        :ok -> :ok
        {:error, %Mariaex.Error{} = err} -> err
      end
    end
  end

  def capture_log(fun) do
    Logger.remove_backend(:console)
    fun.()
    Logger.add_backend(:console, flush: true)
  end

  def length_encode_row(row) do
    Enum.map_join(row, &(<<String.length(&1)>> <> &1))
  end

end<|MERGE_RESOLUTION|>--- conflicted
+++ resolved
@@ -31,35 +31,14 @@
   DROP TABLE test1;
 """
 
-<<<<<<< HEAD
-cmds = if System.get_env("MYSQL_5_7") do
-  [
-    ~s(mysql #{mysql_connect} -e "DROP USER 'mariaex_user'@'localhost';"),
-    ~s(mysql #{mysql_connect} -e "CREATE USER 'mariaex_user'@'localhost' IDENTIFIED BY 'mariaex_pass';"),
-    ~s(mysql #{mysql_connect} -e "GRANT ALL PRIVILEGES ON *.* TO 'mariaex_user'@'localhost' WITH GRANT OPTION;"),
+cmds = [
     ~s(mysql #{mysql_connect} -e "DROP DATABASE IF EXISTS mariaex_test;"),
     ~s(mysql #{mysql_connect} -e "CREATE DATABASE mariaex_test DEFAULT CHARACTER SET 'utf8' COLLATE 'utf8_general_ci'";),
-    ~s(mysql #{mysql_connect} mariaex_test -e "#{sql}"),
+    ~s(mysql #{mysql_connect} -e "DROP USER 'mariaex_user'@'%';"),
+    ~s(mysql #{mysql_connect} -e "CREATE USER 'mariaex_user'@'%' IDENTIFIED BY 'mariaex_pass';"),
+    ~s(mysql #{mysql_connect} -e "GRANT ALL PRIVILEGES ON *.* TO 'mariaex_user'@'%' WITH GRANT OPTION;"),
     ~s(mysql --host=#{mysql_host} --port=#{mysql_port} --protocol=#{mysql_protocol} -u mariaex_user -pmariaex_pass mariaex_test -e "#{sql}")
-  ]
-else
-  [
-    ~s(mysql #{mysql_connect} -e "GRANT ALL ON *.* TO 'mariaex_user'@'localhost' IDENTIFIED BY 'mariaex_pass';"),
-    ~s(mysql #{mysql_connect} -e "DROP DATABASE IF EXISTS mariaex_test;"),
-    ~s(mysql #{mysql_connect} -e "CREATE DATABASE mariaex_test DEFAULT CHARACTER SET 'utf8' COLLATE 'utf8_general_ci'";),
-    ~s(mysql #{mysql_connect} mariaex_test -e "#{sql}"),
-    ~s(mysql --host=#{mysql_host} --port=#{mysql_port} --protocol=#{mysql_protocol} -u mariaex_user -pmariaex_pass mariaex_test -e "#{sql}")
-  ]
-end
-=======
-cmds = [
-  ~s(mysql #{mysql_connect} -e "DROP DATABASE IF EXISTS mariaex_test;"),
-  ~s(mysql #{mysql_connect} -e "CREATE DATABASE mariaex_test DEFAULT CHARACTER SET 'utf8' COLLATE 'utf8_general_ci';"),
-  ~s(mysql #{mysql_connect} -e "CREATE USER 'mariaex_user'@'%' IDENTIFIED BY 'mariaex_pass';"),
-  ~s(mysql #{mysql_connect} -e "GRANT ALL ON *.* TO 'mariaex_user'@'%' WITH GRANT OPTION"),
-  ~s(mysql --host=#{mysql_host} --port=#{mysql_port} --protocol=tcp -u mariaex_user -pmariaex_pass mariaex_test -e "#{sql}")
 ]
->>>>>>> 0e02865c
 
 Enum.each(cmds, fn cmd ->
   {status, output} = run_cmd.(cmd)
