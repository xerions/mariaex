defmodule Mariaex.Protocol do
  @moduledoc false

  alias Mariaex.Cache
  alias Mariaex.LruCache
  alias Mariaex.Query
  import Mariaex.Messages
  import Mariaex.ProtocolHelper

  use DBConnection
  use Bitwise

  @reserved_prefix "MARIAEX_"
  @timeout 5000
  @keepalive_interval 60000
  @keepalive_timeout @timeout
  @cache_size 100

  @maxpacketbytes 50000000
  @mysql_native_password "mysql_native_password"
  @mysql_old_password :mysql_old_password

  @client_long_password     0x00000001
  @client_found_rows        0x00000002
  @client_long_flag         0x00000004
  @client_connect_with_db   0x00000008
  @client_local_files       0x00000080
  @client_protocol_41       0x00000200
  @client_transactions      0x00002000
  @client_secure_connection 0x00008000
  @client_multi_statements  0x00010000
  @client_multi_results     0x00020000
  @client_deprecate_eof     0x01000000

  @capabilities @client_long_password     ||| @client_found_rows        ||| @client_long_flag |||
                @client_local_files       ||| @client_protocol_41       ||| @client_transactions |||
                @client_secure_connection ||| @client_multi_statements  ||| @client_multi_results |||
                @client_deprecate_eof

  defstruct [sock: nil, connection_ref: nil, state: nil, state_data: nil, protocol57: false,
             rows: [], connection_id: nil, opts: [], catch_eof: false, buffer: "", timeout: 0,
             lru_cache: nil, cache: nil, seqnum: 0]

  @doc """
  DBConnection callback
  """
  def connect(opts) do
    opts         = default_opts(opts)
    sock_type    = opts[:sock_type] |> Atom.to_string |> String.capitalize()
    sock_mod     = Module.concat(Mariaex.Connection, sock_type)
    host         = opts[:hostname]
    host         = if is_binary(host), do: String.to_char_list(host), else: host
    connect_opts = [host, opts[:port], opts[:socket_options], opts[:timeout]]

    case apply(sock_mod, :connect, connect_opts) do
      {:ok, sock} ->
        s = %__MODULE__{state: :handshake,
                        connection_id: self,
                        connection_ref: make_ref,
                        sock: {sock_mod, sock},
                        cache: Cache.new(),
                        lru_cache: LruCache.new(opts[:cache_size]),
                        timeout: opts[:timeout],
                        opts: opts}
        handshake_recv(s, %{opts: opts})
      {:error, reason} ->
        {:error, %Mariaex.Error{message: "tcp connect: #{reason}"}}
    end
  end

  defp default_opts(opts) do
    opts
    |> Keyword.put_new(:username, System.get_env("MDBUSER") || System.get_env("USER"))
    |> Keyword.put_new(:password, System.get_env("MDBPASSWORD"))
    |> Keyword.put_new(:hostname, System.get_env("MDBHOST") || "localhost")
    |> Keyword.put_new(:port, 3306)
    |> Keyword.put_new(:timeout, @timeout)
    |> Keyword.put_new(:cache_size, @cache_size)
    |> Keyword.put_new(:sock_type, :tcp)
    |> Keyword.put_new(:socket_options, [])
  end

  defp handshake_recv(state, request) do
    case msg_recv(state) do
      {:ok, packet} ->
        handle_handshake(packet, request, state)
      {:error, reason} ->
        {sock_mod, _} = state.sock
        Mariaex.Protocol.do_disconnect(state, {sock_mod.tag, "recv", reason, ""}) |> connected()
    end
  end

  defp connected({:disconnect, error, state}) do
    disconnect(error, state)
    {:error, error}
  end
  defp connected(other), do: other

  defp handle_handshake(packet(seqnum: seqnum, msg: handshake(server_version: server_version, plugin: plugin) = handshake) = _packet,  %{opts: opts}, s) do
    ## It is a little hack here. Because MySQL before 5.7.5 (at least, I need to asume this or test it with versions 5.7.X, where X < 5),
    ## but all points in documentation to changes shows, that changes done in 5.7.5, but haven't tested it further.
    ## In a phase of geting binary protocol resultset ( https://dev.mysql.com/doc/internals/en/binary-protocol-resultset.html )
    ## we get in versions before 5.7.X eof packet after last ColumnDefinition and one for the ending of query.
    ## That means, without differentiation of MySQL versions, we can't know, if eof after last column definition
    ## is resulting eof after result set (which can be none) or simple information, that now results will be coming.
    ## Due to this, we need to difference server version.
    protocol57 = get_3_digits_version(server_version) |> Version.match?("~> 5.7.5")
    handshake(auth_plugin_data1: salt1, auth_plugin_data2: salt2) = handshake
    scramble = case password = opts[:password] do
      nil -> ""
      ""  -> ""
      _   -> password(plugin, password, <<salt1 :: binary, salt2 :: binary>>)
    end
    {database, capabilities} = capabilities(opts)
    msg = handshake_resp(username: :unicode.characters_to_binary(opts[:username]), password: scramble,
                         database: database, capability_flags: capabilities,
                         max_size: @maxpacketbytes, character_set: 8)
    msg_send(msg, s, seqnum + 1)
    handshake_recv(%{s | state: :handshake_send, protocol57: protocol57}, nil)
  end
  defp handle_handshake(packet(msg: ok_resp(affected_rows: _affected_rows, last_insert_id: _last_insert_id)), nil, state) do
    statement = "SET CHARACTER SET " <> (state.opts[:charset] || "utf8")
    query = %Query{type: :text, statement: statement}
    case send_text_query(state, statement) |> text_query_recv(query) do
      {:error, error, _} ->
        {:error, error}
      {:ok, _, state} ->
        activate(%{state | state: :running}, state.buffer) |> connected()
    end
  end
  defp handle_handshake(packet, query, state) do
    {:error, error, _} = handle_error(packet, query, state)
    {:error, error}
  end

  defp capabilities(opts) do
    case opts[:skip_database] do
      true -> {"", @capabilities}
      _    -> {opts[:database], @capabilities ||| @client_connect_with_db}
    end
  end

  @doc """
  DBConnection callback
  """
  def disconnect(_, _state = %{sock: {sock_mod, sock}}) do
    sock_mod.close(sock)
    _ = sock_mod.recv_active(sock, 0, "")
    :ok
  end

  @doc """
  DBConnection callback
  """
  def checkout(%{buffer: :active_once, sock: {sock_mod, sock}} = s) do
    case setopts(s, [active: :false], :active_once) do
      :ok                       -> sock_mod.recv_active(sock, 0, "") |> handle_recv_buffer(s)
      {:disconnect, _, _} = dis -> dis
    end
  end

  defp handle_recv_buffer({:ok, buffer}, s) do
    {:ok, %{s | buffer: buffer}}
  end
  defp handle_recv_buffer({:disconnect, description}, s) do
    do_disconnect(s, description)
  end

  @doc """
  DBConnection callback
  """
  def checkin(%{buffer: buffer} = s) when is_binary(buffer) do
    activate(s, buffer)
  end

  ## Fake [active: once] if buffer not empty
  defp activate(s, <<>>) do
    case setopts(s, [active: :once], <<>>) do
      :ok  -> {:ok, %{s | buffer: :active_once}}
      other -> other
    end
  end
  defp activate(%{sock: {mod, sock}} = s, buffer) do
    msg = mod.fake_message(sock, buffer)
    send(self(), msg)
    {:ok, s}
  end

  defp setopts(%{sock: {mod, sock}} = s, opts, buffer) do
    case mod.setopts(sock, opts) do
      :ok ->
        :ok
      {:error, reason} ->
        do_disconnect(s, {mod, "setopts", reason, buffer})
    end
  end

  @doc """
  DBConnection callback
  """
  def handle_prepare(%Query{name: @reserved_prefix <> _} = query, _, s) do
    reserved_error(query, s)
  end
  def handle_prepare(%Query{type: nil, statement: statement} = query, opts, s) do
    command = get_command(statement)
<<<<<<< HEAD
    rows = if (command in [:create, :insert, :replace, :update, :delete, :begin, :commit, :rollback]) do nil else [] end
    result = {:ok, %Mariaex.Result{command: command, columns: [], rows: rows, num_rows: affected_rows, last_insert_id: last_insert_id, decoder: :done}}
    {_, state} = Connection.reply(result, state)
    cleanup_state(state)
=======
    handle_prepare(%{query | type: request_type(command)}, opts, s)
  end
  def handle_prepare(%Query{type: :text} = query, _, s) do
    {:ok, query, s}
  end
  def handle_prepare(%Query{type: :binary, statement: statement} = query, _, %{connection_ref: ref} = s) do
    case cache_lookup(query, s) do
      {id, types, parameter_types} ->
        {:ok, %{query | statement_id: id, types: types, parameter_types: parameter_types, connection_ref: ref}, s}
      nil ->
        msg_send(text_cmd(command: com_stmt_prepare, statement: statement), s, 0)
        prepare_recv(%{s | state: :prepare_send}, query)
    end
>>>>>>> 9227cdca
  end

  defp cache_lookup(%Query{name: "", statement: statement}, %{lru_cache: lru_cache}) do
    case LruCache.lookup(lru_cache, statement) do
      {_id, _types, _parameter_types} = result ->
        LruCache.update(lru_cache, statement, result)
        result
      nil ->
        nil
    end
  end
  defp cache_lookup(%Query{name: name}, %{cache: cache}) do
    case Cache.lookup(cache, name) do
      {_id, _types, _parameter_types} = result ->
        result
      nil ->
        nil
    end
  end

  defp request_type(command) do
    if command in [:insert, :select, :update, :delete, :replace, :show, :call, :describe] do
      :binary
    else
      :text
    end
  end

  def_handle :prepare_recv, :handle_prepare_send
  defp handle_prepare_send(packet(msg: stmt_prepare_ok(statement_id: id, num_columns: 0, num_params: 0)), query, state) do
    prepare_may_recv_more(%{state | state_data: {0, 0}, catch_eof: false}, %{query | statement_id: id})
  end
  defp handle_prepare_send(packet(msg: stmt_prepare_ok(statement_id: id, num_columns: columns, num_params: params)), query, state) do
    statedata = {columns, params}
    prepare_may_recv_more(%{state | state: :column_definitions, catch_eof: not state.protocol57, state_data: statedata}, %{query | statement_id: id})
  end
  defp handle_prepare_send(packet(msg: column_definition_41() = msg), %{types: types} = query, state) do
    column_definition_41(type: type, name: name) = msg
    query = %{query | types: [{name, type} | types]}
    {query, state} = count_down(query, state)
    prepare_may_recv_more(state, query)
  end
  defp handle_prepare_send(packet(msg: eof_resp()), query, %{state_data: {0, 0}} = state) do
    prepare_may_recv_more(%{state | catch_eof: false}, query)
  end
  defp handle_prepare_send(packet(msg: eof_resp()), query, state) do
    prepare_may_recv_more(state, query)
  end
  defp handle_prepare_send(packet, query, state), do: handle_error(packet, query, state)

  defp prepare_may_recv_more(%{state_data: {0, 0}, catch_eof: false, connection_ref: ref} = state, query) do
    cache_insert(query, state)
    {:ok, %{query | connection_ref: ref}, state}
  end
  defp prepare_may_recv_more(state, query) do
    prepare_recv(%{state | state: :column_definitions}, query)
  end

  defp cache_insert(%{name: ""} = query, %{sock: sock, lru_cache: cache}) do
    %{statement_id: id, statement: statement, types: types, parameter_types: parameter_types} = query
    LruCache.insert(cache, statement, {id, types, parameter_types}, &close_statement(&1, &2, sock))
  end
  defp cache_insert(%{name: name, statement_id: id, types: types, parameter_types: parameter_types}, %{cache: cache}) do
    Cache.insert(cache, name, {id, types, parameter_types})
  end

  defp count_down(query, s = %{state_data: {columns, params}}) when params > 1,
    do: {query, %{s | state_data: {columns, params - 1}}}
  defp count_down(query = %{types: definitions}, s = %{state_data: {columns, 1}}),
    do: {%{query | types: [], parameter_types: Enum.reverse(definitions)}, %{s | state_data: {columns, 0}}}
  defp count_down(query, s = %{state_data: {columns, 0}}),
    do: {query, %{s | state_data: {columns - 1, 0}}}

  @doc """
  DBConnection callback
  """
  def handle_execute_close(query, params, opts, s), do: handle_execute(query, params, opts, s)

  @doc """
  DBConnection callback
  """
  def handle_execute(%Query{name: @reserved_prefix <> _, reserved?: false} = query, _, s) do
    reserved_error(query, s)
  end
  def handle_execute(%Query{type: :text, statement: statement} = query, [], _opts, state) do
    send_text_query(state, statement) |> text_query_recv(query)
  end
  def handle_execute(%Query{type: :binary, statement_id: id, connection_ref: ref} = query, params, _opts, %{connection_ref: ref} = state) do
    msg_send(stmt_execute(command: com_stmt_execute, parameters: params, statement_id: id, flags: 0, iteration_count: 1), state, 0)
    binary_query_recv(%{state | state: :column_count}, query)
  end
  def handle_execute(%Query{type: :binary} = query, params, opts, state) do
    case handle_prepare(query, opts, state) do
      {:ok, query, state} ->
        handle_execute(query, params, opts, state)
      error ->
        error
    end
  end
  def handle_execute(query, params, _opts, state) do
    query_error(state, "unsupported parameterized query #{inspect(query.statement)} parameters #{inspect(params)}")
  end

  def_handle :text_query_recv, :handle_text_query
  defp handle_text_query(packet(msg: ok_resp()) = packet, query, s), do: handle_ok_packet(packet, query, s)
  defp handle_text_query(packet, query, s), do: handle_error(packet, query, s)

  defp handle_error(packet(msg: error_resp(error_code: code, error_message: message)), query, state) do
    abort_statement(state, query, code, message)
  end

  def_handle :binary_query_recv, :handle_binary_query
  defp handle_binary_query(packet(msg: column_count(column_count: count)), query, state) do
    binary_query_recv(%{state | state: :column_definitions, state_data: {count, 0}}, %{query | types: []})
  end
  defp handle_binary_query(packet(msg: column_definition_41() = msg), %{types: types} = query, s) do
    column_definition_41(type: type, name: name) = msg
    query = %{query | types: [{name, type} | types]}
    {query, s} = count_down(query, s)
    s = if s.state_data == {0, 0}, do: %{s | state: :bin_rows, catch_eof: not s.protocol57}, else: s
    binary_query_recv(s, query)
  end
  defp handle_binary_query(packet(msg: eof_resp()), %{statement: statement} = query, s = %{catch_eof: catch_eof, state: :bin_rows}) do
    command = get_command(statement)
    cond do
      (command == :call) ->
        binary_query_recv(s, query)
      catch_eof ->
        binary_query_recv(%{s | catch_eof: false}, query)
      true ->
        {:ok, {%Mariaex.Result{rows: s.rows}, query.types}, %{s | rows: []}}
    end
  end
  defp handle_binary_query(packet(msg: bin_row(row: row)), query, s = %{rows: acc}) do
    binary_query_recv(%{s | rows: [row | acc]}, query)
  end
  defp handle_binary_query(packet(msg: eof_resp()), query, s) do
    binary_query_recv(%{s | state: :bin_rows}, query)
  end
  defp handle_binary_query(packet(msg: ok_resp()) = packet, query, s), do: handle_ok_packet(packet, query, s)
  defp handle_binary_query(packet, query, state), do: handle_error(packet, query, state)

  defp handle_ok_packet(packet(msg: ok_resp(affected_rows: affected_rows, last_insert_id: last_insert_id)), _query, s) do
    {:ok, {%Mariaex.Result{columns: [], rows: s.rows, num_rows: affected_rows, last_insert_id: last_insert_id}, nil}, %{s | rows: []}}
  end

  @doc """
  DBConnection callback
  """
  def handle_begin(opts, s) do
    case Keyword.get(opts, :mode, :transaction) do
      :transaction ->
        name = @reserved_prefix <> "BEGIN"
        handle_transaction(name, :begin, opts, s)
      :savepoint   ->
        name = @reserved_prefix <> "SAVEPOINT mariaex_savepoint"
        handle_savepoint([name], [:savepoint], opts, s)
    end
  end

<<<<<<< HEAD
  defp result(state = %{types: types, rows: rows}, cmd) do
    result = %Mariaex.Result{command: cmd,
                             rows: rows,
                             decoder: types}
    {_, state} = Connection.reply({:ok, result}, state)
    cleanup_state(state)
  end

  defp cleanup_state(state) do
    %{state | state: :running,
              statement: nil,
              substate: nil,
              statement_id: nil,
              rows: [],
              parameter_types: [],
              types: []}
=======
  @doc """
  DBConnection callback
  """
  def handle_commit(opts, s) do
    case Keyword.get(opts, :mode, :transaction) do
      :transaction ->
        name = @reserved_prefix <> "COMMIT"
        handle_transaction(name, :commit, opts, s)
      :savepoint ->
        name = @reserved_prefix <> "RELEASE SAVEPOINT mariaex_savepoint"
        handle_savepoint([name], [:release], opts, s)
    end
>>>>>>> 9227cdca
  end

  @doc """
  DBConnection callback
  """
  def handle_rollback(opts, s) do
    case Keyword.get(opts, :mode, :transaction) do
      :transaction ->
        name = @reserved_prefix <> "ROLLBACK"
        handle_transaction(name, :rollback, opts, s)
      :savepoint ->
        names = [@reserved_prefix <> "ROLLBACK TO SAVEPOINT mariaex_savepoint",
                 @reserved_prefix <> "RELEASE SAVEPOINT mariaex_savepoint"]
        handle_savepoint(names, [:rollback, :release], opts, s)
    end
  end

  defp handle_transaction(name, cmd, opts, state) do
    query = %Query{type: :text, name: name, statement: to_string(cmd), reserved?: true}
    handle_execute(query, [], opts, state)
  end

  defp handle_savepoint(names, cmds, opts, state) do
    Enum.zip(names, cmds) |> Enum.reduce({:ok, nil, state},
      fn({@reserved_prefix <> name, _cmd}, {:ok, _, state}) ->
        query = %Query{type: :text, name: @reserved_prefix <> name, statement: name}
        case handle_execute(query, [], opts, state) do
          {:ok, res, state} ->
            {:ok, res, state}
          other ->
            other
        end
        ({_name, _cmd}, {:error, _, _} = error) ->
          error
    end)
  end

  @doc """
  Do disconnect
  """
  def do_disconnect(s, {tag, action, reason, buffer}) do
    err = Mariaex.Error.exception(tag: tag, action: action, reason: reason)
    do_disconnect(s, err, buffer)
  end

  defp do_disconnect(%{connection_id: connection_id} = state, %Mariaex.Error{} = err, buffer) do
    {:disconnect, %{err | connection_id: connection_id}, %{state | buffer: buffer}}
  end

  def dispatch(packet(msg: :mysql_old_password), state = %{opts: opts, handshake: handshake}) do
    if opts[:insecure_auth] do
      password = opts[:password]
      %{salt: {salt1, salt2}, seqnum: seqnum} = handshake
      password = password(@mysql_old_password, password, <<salt1 :: binary, salt2 :: binary>>)
      # TODO: rethink seqnum handling
      msg_send(old_password(password: password), state, seqnum + 3)
      state
    else
      {:error, %Mariaex.Error{message: "MySQL server is requesting the old and insecure pre-4.1 auth mechanism. " <>
                                       "Upgrade the user password or use the `insecure_auth: true` option."}}
    end
  end

  defp password(@mysql_native_password <> _, password, salt), do: mysql_native_password(password, salt)
  defp password("", password, salt),                  do: mysql_native_password(password, salt)
  defp password(@mysql_old_password, password, salt), do: mysql_old_password(password, salt)

  defp mysql_native_password(password, salt) do
    stage1 = :crypto.hash(:sha, password)
    stage2 = :crypto.hash(:sha, stage1)
    :crypto.hash_init(:sha)
    |> :crypto.hash_update(salt)
    |> :crypto.hash_update(stage2)
    |> :crypto.hash_final
    |> bxor_binary(stage1)
  end

  defp bxor_binary(b1, b2) do
    (for {e1, e2} <- List.zip([:erlang.binary_to_list(b1), :erlang.binary_to_list(b2)]), do: e1 ^^^ e2) |> :erlang.list_to_binary
  end

  def mysql_old_password(password, salt) do
    {p1, p2} = hash(password)
    {s1, s2} = hash(salt)
    seed1 = bxor(p1, s1)
    seed2 = bxor(p2, s2)
    list = rnd(9, seed1, seed2)
    {l, [extra]} = Enum.split(list, 8)
    l |> Enum.map(&bxor(&1, extra - 64)) |> to_string
  end

  defp hash(bin) when is_binary(bin), do: bin |> to_char_list |> hash
  defp hash(s), do: hash(s, 1345345333, 305419889, 7)
  defp hash([c | s], n1, n2, add) do
    n1 = bxor(n1, (((band(n1, 63) + add) * c + n1 * 256)))
    n2 = n2 + (bxor(n2 * 256, n1))
    add = add + c
    hash(s, n1, n2, add)
  end
  defp hash([], n1, n2, _add) do
    mask = bsl(1, 31) - 1
    {band(n1, mask), band(n2, mask)}
  end

  defp rnd(n, seed1, seed2) do
    mod = bsl(1, 30) - 1
    rnd(n, [], rem(seed1, mod), rem(seed2, mod))
  end
  defp rnd(0, list, _, _) do
    Enum.reverse(list)
  end
  defp rnd(n, list, seed1, seed2) do
    mod = bsl(1, 30) - 1
    seed1 = rem((seed1 * 3 + seed2), mod)
    seed2 = rem((seed1 + seed2 + 33), mod)
    float = (seed1 / mod) * 31
    val = trunc(float) + 64
    rnd(n - 1, [val | list], seed1, seed2)
  end

  defp msg_send(msg, %{sock: {sock_mod, sock}}, seqnum), do: msg_send(msg, {sock_mod, sock}, seqnum)

  defp msg_send(msgs, {sock_mod, sock}, seqnum) when is_list(msgs) do
    binaries = Enum.reduce(msgs, [], &[&2 | encode(&1, seqnum)])
    sock_mod.send(sock, binaries)
  end

  defp msg_send(msg, {sock_mod, sock}, seqnum) do
    data = encode(msg, seqnum)
    sock_mod.send(sock, data)
  end

  defp msg_recv(%{sock: sock, state: state, timeout: timeout}) do
    msg_recv(sock, state, timeout)
  end

  defp msg_recv({sock_mod, sock}, decode_state, timeout) do
    case sock_mod.recv(sock, 4, timeout) do
      {:ok, << len :: size(24)-little-integer, _seqnum :: size(8)-integer >> = header} ->
        case sock_mod.recv(sock, len, timeout) do
          {:ok, packet_body} ->
            {packet, ""} = decode(header <> packet_body, decode_state)
            {:ok, packet}
          {:error, _} = error ->
            error
        end
      {:error, _} = error ->
        error
    end
  end

  @doc """
  DBConnection callback
  """
  def ping(s) do
<<<<<<< HEAD
    msg_send(text_cmd(command: com_ping, statement: ""), s, 0)
    %{s | state: :ping}
  end

  def send_query(statement, params, s) do
    command = get_command(statement)
    case command in [:insert, :select, :update, :delete, :replace, :show, :call, :describe] do
      true ->
        case Cache.lookup(s.cache, statement) do
          {id, parameter_types} ->
            Cache.update(s.cache, statement, {id, parameter_types})
            send_execute(%{ s | statement_id: id, statement: statement, parameters: params,
                                parameter_types: parameter_types, state: :prepare_send, rows: []})
          nil ->
            msg_send(text_cmd(command: com_stmt_prepare, statement: statement), s, 0)
            %{s | statement: statement, parameters: params, parameter_types: [], types: [], state: :prepare_send, rows: []}
        end
      false when params == [] ->
        send_text_query(s, statement)
      false ->
        {_, s} = Connection.reply({:error, %Mariaex.Error{message: "unsupported query"}}, s)
        cleanup_state(s)
    end
=======
    #msg_send(text_cmd(command: com_ping, statement: ""), s, 0)
    #%{s | state: :ping}
    {:ok, s}
>>>>>>> 9227cdca
  end

  defp send_text_query(s, statement) do
    msg_send(text_cmd(command: com_query, statement: statement), s, 0)
    %{s | state: :column_count}
  end

  defp query_error(s, msg) do
    {:error, ArgumentError.exception(msg), s}
  end

  defp abort_statement(s, query, code, message) do
    abort_statement(s, query, %Mariaex.Error{mariadb: %{code: code, message: message}})
  end
  defp abort_statement(s, query, error = %Mariaex.Error{}) do
    {:error, error, close_statement(s, query)}
  end

  def close_statement(_statement, {id, _, _}, sock) do
    msg_send(stmt_close(command: com_stmt_close, statement_id: id), sock, 0)
  end

<<<<<<< HEAD
  def close_statement(s = %{statement_id: nil}) do
    cleanup_state(s)
  end
  def close_statement(s = %{statement: statement, sock: sock, cache: cache}) do
    Cache.delete(cache, statement, &close_statement(&1, &2, sock))
    cleanup_state(s)
=======
  def close_statement(s = %{sock: sock, lru_cache: cache}, %{statement: statement}) do
    LruCache.delete(cache, statement, &close_statement(&1, &2, sock))
    %{s | state: :running}
  end
  def close_statement(s = %{}, _) do
    %{s | state: :running}
  end

  defp reserved_error(query, s) do
    error = ArgumentError.exception("query #{inspect query} uses reserved name")
    {:error, error, s}
>>>>>>> 9227cdca
  end

  @doc """
  Get command from statement
  """
  def get_command(statement) when is_binary(statement) do
    statement |> :binary.split([" ", "\n"]) |> hd |> String.downcase |> String.to_atom
  end
  def get_command(nil), do: nil

  defp get_3_digits_version(server_version) do
    server_version
    |> String.split("-", parts: 2)
    |> hd
    |> String.split(".")
    |> Enum.slice(0,3)
    |> Enum.join(".")
  end
end<|MERGE_RESOLUTION|>--- conflicted
+++ resolved
@@ -203,12 +203,6 @@
   end
   def handle_prepare(%Query{type: nil, statement: statement} = query, opts, s) do
     command = get_command(statement)
-<<<<<<< HEAD
-    rows = if (command in [:create, :insert, :replace, :update, :delete, :begin, :commit, :rollback]) do nil else [] end
-    result = {:ok, %Mariaex.Result{command: command, columns: [], rows: rows, num_rows: affected_rows, last_insert_id: last_insert_id, decoder: :done}}
-    {_, state} = Connection.reply(result, state)
-    cleanup_state(state)
-=======
     handle_prepare(%{query | type: request_type(command)}, opts, s)
   end
   def handle_prepare(%Query{type: :text} = query, _, s) do
@@ -222,7 +216,6 @@
         msg_send(text_cmd(command: com_stmt_prepare, statement: statement), s, 0)
         prepare_recv(%{s | state: :prepare_send}, query)
     end
->>>>>>> 9227cdca
   end
 
   defp cache_lookup(%Query{name: "", statement: statement}, %{lru_cache: lru_cache}) do
@@ -383,24 +376,6 @@
     end
   end
 
-<<<<<<< HEAD
-  defp result(state = %{types: types, rows: rows}, cmd) do
-    result = %Mariaex.Result{command: cmd,
-                             rows: rows,
-                             decoder: types}
-    {_, state} = Connection.reply({:ok, result}, state)
-    cleanup_state(state)
-  end
-
-  defp cleanup_state(state) do
-    %{state | state: :running,
-              statement: nil,
-              substate: nil,
-              statement_id: nil,
-              rows: [],
-              parameter_types: [],
-              types: []}
-=======
   @doc """
   DBConnection callback
   """
@@ -413,7 +388,6 @@
         name = @reserved_prefix <> "RELEASE SAVEPOINT mariaex_savepoint"
         handle_savepoint([name], [:release], opts, s)
     end
->>>>>>> 9227cdca
   end
 
   @doc """
@@ -569,35 +543,9 @@
   DBConnection callback
   """
   def ping(s) do
-<<<<<<< HEAD
-    msg_send(text_cmd(command: com_ping, statement: ""), s, 0)
-    %{s | state: :ping}
-  end
-
-  def send_query(statement, params, s) do
-    command = get_command(statement)
-    case command in [:insert, :select, :update, :delete, :replace, :show, :call, :describe] do
-      true ->
-        case Cache.lookup(s.cache, statement) do
-          {id, parameter_types} ->
-            Cache.update(s.cache, statement, {id, parameter_types})
-            send_execute(%{ s | statement_id: id, statement: statement, parameters: params,
-                                parameter_types: parameter_types, state: :prepare_send, rows: []})
-          nil ->
-            msg_send(text_cmd(command: com_stmt_prepare, statement: statement), s, 0)
-            %{s | statement: statement, parameters: params, parameter_types: [], types: [], state: :prepare_send, rows: []}
-        end
-      false when params == [] ->
-        send_text_query(s, statement)
-      false ->
-        {_, s} = Connection.reply({:error, %Mariaex.Error{message: "unsupported query"}}, s)
-        cleanup_state(s)
-    end
-=======
     #msg_send(text_cmd(command: com_ping, statement: ""), s, 0)
     #%{s | state: :ping}
     {:ok, s}
->>>>>>> 9227cdca
   end
 
   defp send_text_query(s, statement) do
@@ -620,14 +568,6 @@
     msg_send(stmt_close(command: com_stmt_close, statement_id: id), sock, 0)
   end
 
-<<<<<<< HEAD
-  def close_statement(s = %{statement_id: nil}) do
-    cleanup_state(s)
-  end
-  def close_statement(s = %{statement: statement, sock: sock, cache: cache}) do
-    Cache.delete(cache, statement, &close_statement(&1, &2, sock))
-    cleanup_state(s)
-=======
   def close_statement(s = %{sock: sock, lru_cache: cache}, %{statement: statement}) do
     LruCache.delete(cache, statement, &close_statement(&1, &2, sock))
     %{s | state: :running}
@@ -639,7 +579,6 @@
   defp reserved_error(query, s) do
     error = ArgumentError.exception("query #{inspect query} uses reserved name")
     {:error, error, s}
->>>>>>> 9227cdca
   end
 
   @doc """
