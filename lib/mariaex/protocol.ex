--- conflicted
+++ resolved
@@ -49,7 +49,7 @@
     sock_type    = opts[:sock_type] |> Atom.to_string |> String.capitalize()
     sock_mod     = Module.concat(Mariaex.Connection, sock_type)
     host         = opts[:hostname]
-    host         = if is_binary(host), do: String.to_char_list(host), else: host 
+    host         = if is_binary(host), do: String.to_char_list(host), else: host
     connect_opts = [host, opts[:port], opts[:socket_options], opts[:timeout]]
 
     case apply(sock_mod, :connect, connect_opts) do
@@ -90,13 +90,8 @@
     end
   end
 
-<<<<<<< HEAD
   defp connected({:disconnect, error, state}) do
     disconnect(error, state)
-=======
-  defp connected({:disconnect, error, %{sock: {sock_mod, sock}} = _state}) do
-    sock_mod.close(sock)
->>>>>>> bb0291ba
     {:error, error}
   end
   defp connected(other), do: other
