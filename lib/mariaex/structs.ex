defmodule Mariaex.Result do
  @moduledoc """
  Result struct returned from any successful query. Its fields are:

    * `columns` - The column names;
    * `rows` - The result set. A list of lists, each list corresponding to a
      row, each element of the inner list corresponds to a column value;
    * `num_rows` - The number of fetched or affected rows;
  """

  @type t :: %__MODULE__{
    columns:  [String.t] | nil,
    rows:     [[any]] | nil,
    last_insert_id: integer,
    num_rows: integer,
    connection_id: nil}

  defstruct [:columns, :rows, :last_insert_id, :num_rows, :connection_id]
end

defmodule Mariaex.Error do
  defexception [:message, :tag, :action, :reason, :mariadb, :connection_id]

  def message(e) do
    cond do
      kw = e.mariadb ->
        "(#{kw[:code]}): #{kw[:message]}"
      tag = e.tag ->
        "[#{tag}] `#{e.action}` failed with: #{inspect e.reason}"
      true ->
        e.message || ""
    end
  end
end

defmodule Mariaex.Cursor do
  @moduledoc false
<<<<<<< HEAD
  defstruct [:ref, :statement_id]
=======
  defstruct [:ref, :statement_id, :params, max_rows: 0]
end

defmodule Mariaex.TypedValue do
  @moduledoc false
  defstruct [:type, :value]
>>>>>>> 6df8e8bb
end<|MERGE_RESOLUTION|>--- conflicted
+++ resolved
@@ -35,14 +35,10 @@
 
 defmodule Mariaex.Cursor do
   @moduledoc false
-<<<<<<< HEAD
   defstruct [:ref, :statement_id]
-=======
-  defstruct [:ref, :statement_id, :params, max_rows: 0]
 end
 
 defmodule Mariaex.TypedValue do
   @moduledoc false
   defstruct [:type, :value]
->>>>>>> 6df8e8bb
 end