--- conflicted
+++ resolved
@@ -3,320 +3,6 @@
   Main API for Mariaex. This module handles the connection to .
   """
 
-<<<<<<< HEAD
-  use Connection
-  alias Mariaex.Protocol
-  alias Mariaex.Messages
-
-  @timeout 5000
-  @keepalive false
-
-  defmacrop raiser(result) do
-    quote do
-      case unquote(result) do
-        {:error, error} ->
-          raise error
-        result ->
-          result
-      end
-    end
-  end
-
-  ### PUBLIC API ###
-
-  @doc """
-  Start the connection process and connect to mariadb.
-
-  ## Options
-
-    * `:hostname` - Server hostname (default: MDBHOST env variable, then localhost);
-    * `:port` - Server port (default: 3306);
-    * `:sock_type` - Socket type (default: :tcp);
-    * `:database` - Database (required, if `:skip_database` not true);
-    * `:skip_database` - Flag to set connection without database;
-    * `:username` - Username (default: MDBUSER env variable, then USER env var);
-    * `:password` - User password (default MDBPASSWORD);
-    * `:encoder` - Custom encoder function;
-    * `:decoder` - Custom decoder function;
-    * `:sync_connect` - Block in `start_link/1` until connection is set up (default: `false`)
-    * `:formatter` - Function deciding the format for a type;
-    * `:parameters` - Keyword list of connection parameters;
-    * `:timeout` - Connect timeout in milliseconds (default: #{@timeout});
-    * `:charset` - Database encoding (default: "utf8");
-    * `:socket_options` - Options to be given to the underlying socket;
-    * `:cache_size` - Prepared statement cache size (default: 100);
-    * `:keepalive` - Enable keepalive (default: false), please note, it is not considered stable API;
-    * `:keepalive_interval` - Keepalive interval (default: 60000);
-    * `:keepalive_timeout` - Keepalive timeout (default: 5000);
-    * `:insecure_auth` - Secure authorization (default: false);
-    * `:prepend_table` - Prepend the table name and a dot to each column in the
-       `columns` field in the result. (default: `false`)
-
-
-  ## Function signatures
-
-      @spec encoder(info :: TypeInfo.t, default :: fun, param :: term) ::
-            binary
-      @spec decoder(info :: TypeInfo.t, default :: fun, bin :: binary) ::
-            term
-      @spec formatter(info :: TypeInfo.t) ::
-            :binary | :text | nil
-  """
-  @spec start_link(Keyword.t) :: {:ok, pid} | {:error, Mariaex.Error.t | term}
-  def start_link(opts) do
-    sock_type = (opts[:sock_type] || :tcp) |> Atom.to_string |> String.capitalize()
-    sock_mod = ("Elixir.Mariaex.Connection." <> sock_type) |> String.to_atom
-    opts = opts
-      |> Keyword.put_new(:username, System.get_env("MDBUSER") || System.get_env("USER"))
-      |> Keyword.put_new(:password, System.get_env("MDBPASSWORD"))
-      |> Keyword.put_new(:hostname, System.get_env("MDBHOST") || "localhost")
-      |> Keyword.put_new(:sock_mod, sock_mod)
-    Connection.start_link(__MODULE__, opts)
-  end
-
-  @doc """
-  Stop the process and disconnect.
-
-  ## Options
-
-    * `:timeout` - Call timeout (default: `#{@timeout}`)
-  """
-  @spec stop(pid, Keyword.t) :: :ok
-  def stop(pid, opts \\ []) do
-    Connection.call(pid, :stop, opts[:timeout] || @timeout)
-  end
-
-  @doc """
-  Runs an (extended) query and returns the result as `{:ok, %Mariaex.Result{}}`
-  or `{:error, %Mariaex.Error{}}` if there was an error. Parameters can be
-  set in the query as `?` embedded in the query string. Parameters are given as
-  a list of elixir values. See the README for information on how Mariaex
-  encodes and decodes elixir values by default. See `Mariaex.Result` for the
-  result data.
-
-  A *type hinted* query is run if both the options `:param_types` and
-  `:result_types` are given. One client-server round trip can be saved by
-  providing the types to Mariaex because the server doesn't have to be queried
-  for the types of the parameters and the result.
-
-  ## Options
-
-    * `:timeout` - Call timeout (default: `#{@timeout}`)
-    * `:param_types` - A list of type names for the parameters
-    * `:result_types` - A list of type names for the result rows
-    * `:decode` - If the result set decoding should be done automatically
-       (`:auto`) or manually (`:manual`) via `decode/2`. Defaults to `:auto`.
-
-  ## Examples
-
-      Mariaex.Connection.query(pid, "CREATE TABLE posts (id serial, title text)")
-
-      Mariaex.Connection.query(pid, "INSERT INTO posts (title) VALUES ('my title')")
-
-      Mariaex.Connection.query(pid, "SELECT title FROM posts", [])
-
-      Mariaex.Connection.query(pid, "SELECT id FROM posts WHERE title like ?", ["%my%"])
-
-      Mariaex.Connection.query(pid, "SELECT ? || ?", ["4", "2"],
-                                param_types: ["text", "text"], result_types: ["text"])
-
-  """
-  @spec query(pid, iodata, list, Keyword.t) :: {:ok, Mariaex.Result.t} | {:error, Mariaex.Error.t}
-  def query(pid, statement, params \\ [], opts \\ []) do
-    message = {:query, statement, params, opts}
-    timeout = opts[:timeout] || @timeout
-    case GenServer.call(pid, message, timeout) do
-      {:ok, %Mariaex.Result{} = res} ->
-        case Keyword.get(opts, :decode, :auto) do
-          :auto   -> {:ok, decode(res)}
-          :manual -> {:ok, res}
-        end
-      error ->
-        error
-    end
-  end
-
-  @doc """
-  Runs an (extended) query and returns the result or raises `Mariaex.Error` if
-  there was an error. See `query/3`.
-  """
-  def query!(pid, statement, params \\ [], opts \\ []) do
-    query(pid, statement, params, opts) |> raiser
-  end
-
-  @doc """
-  Decodes a result set.
-
-  It is a no-op if the result was already decoded.
-  """
-  def decode(_, mapper \\ fn x -> x end)
-  def decode(%Mariaex.Result{decoder: :done} = result, _), do: result
-  def decode(%Mariaex.Result{rows: rows, decoder: types} = result, mapper) do
-    types = Enum.reverse(types)
-    rows = rows |> Enum.reduce([], &([(Mariaex.Messages.decode_bin_rows(&1, types) |> mapper.()) | &2]))
-    %{result | columns: (for {type, _} <- types, do: type),
-               rows: rows,
-               num_rows: length(rows),
-               decoder: :done}
-  end
-
-  ### CONNECTION CALLBACKS ###
-
-  @doc false
-  def init(opts) do
-    if opts[:sync_connect] do
-      sync_connect(opts)
-    else
-      {:connect, :init, opts}
-    end
-  end
-
-  @doc false
-  def connect(_, opts) do
-    case Protocol.init(opts) do
-      {:ok, _} = ok   -> ok
-      {:stop, reason} -> {:stop, reason, opts}
-    end
-  end
-
-  @doc false
-  def format_status(opt, [_pdict, s]) do
-    s = %{s | types: :types_removed}
-    if opt == :normal do
-      [data: [{'State', s}]]
-    else
-      s
-    end
-  end
-
-  @doc false
-  def handle_call(:stop, _from, s) do
-    {:stop, :normal, :ok, s}
-  end
-
-  def handle_call({:connect, opts}, from, %{queue: queue, sock_mod: sock_mod} = s) do
-    host      = Keyword.fetch!(opts, :hostname)
-    host      = if is_binary(host), do: String.to_char_list(host), else: host
-    port      = opts[:port] || 3306
-    timeout   = opts[:timeout] || @timeout
-
-    case sock_mod.connect(host, port, opts[:socket_options] || [], timeout) do
-      {:ok, sock} ->
-        queue = :queue.in({{:connect, opts}, from}, queue)
-        s = %{s | opts: opts, state: :handshake, sock: {sock_mod, sock}, queue: queue}
-        {:noreply, s}
-      {:error, reason} ->
-        {:stop, :normal, {:error, %Mariaex.Error{message: "tcp connect: #{reason}"}}, s}
-    end
-  end
-
-  def handle_call(command, from, s) do
-    s = update_in s.queue, &:queue.in({command, from}, &1)
-    check_next(s)
-  end
-
-  def handle_cast({{:query, _, _, _} = command, from}, s) do
-    handle_call(command, from, s)
-  end
-
-  def handle_cast({:keepalive, keepalive_interval, keepalive_timeout}, %{} = s) do
-    Process.send_after(self, :ping, keepalive_interval)
-    {:noreply, %{s | keepalive: {keepalive_interval, keepalive_timeout}}}
-  end
-
-  def handle_info({:tcp_closed, _}, s) do
-    error(%Mariaex.Error{message: "connection closed"}, s)
-  end
-
-  def handle_info(:ping, s = %{keepalive: {keepalive_interval, keepalive_timeout}}) do
-    last_answer = :os.timestamp |> :timer.now_diff(s.last_answer) |> div(1000)
-    if last_answer >= keepalive_interval do
-      s = update_in s.queue, &:queue.in(:ping, &1)
-      check_next(%{s | keepalive_send: Process.send_after(self, :ping_timeout, keepalive_timeout)})
-    else
-      Process.send_after(self, :ping, keepalive_interval - last_answer)
-      {:noreply, s}
-    end
-  end
-
-  def handle_info(:ping_timeout, s) do
-    error(%Mariaex.Error{message: "keepalive timeout"}, s)
-  end
-
-  def handle_info(sock_message, %{sock: {sock_mod, sock}} = s) do
-    s = sock_mod.receive(sock, sock_message) |> process(s)
-    sock_mod.next(sock)
-    check_next(s)
-  end
-
-  ### PRIVATE FUNCTIONS ###
-
-  defp sync_connect(opts) do
-    case connect(:init, opts) do
-      {:ok, _} = ok      -> ok
-      {:stop, reason, _} -> {:stop, reason}
-    end
-  end
-
-  defp check_next(s) do
-    if s.state == :running do
-      {:noreply, next(s)}
-    else
-      {:noreply, s}
-    end
-  end
-
-  def next(%{queue: queue} = s) do
-    case :queue.out(queue) do
-      {{:value, {command, _from}}, _queue} ->
-        command(command, s)
-      {{:value, :ping}, _queue} ->
-        Protocol.ping(s)
-      {:empty, _queue} ->
-        s
-    end
-  end
-
-  defp command({:query, statement, params, _opts}, s) do
-    Protocol.send_query(statement, params, s)
-  end
-
-  defp process(blob, %{state: state, substate: substate, tail: tail} = s) do
-    case Messages.decode(tail <> blob, substate || state) do
-      {nil, tail} ->
-        %{s | tail: tail}
-      {packet, tail} ->
-        new_s = Protocol.dispatch(packet, s)
-        process(tail, %{new_s | tail: ""})
-    end
-  end
-
-  def pong(%{queue: queue, keepalive: {keepalive_interval, _}, keepalive_send: timer} = state) do
-    queue = :queue.drop(queue)
-    :erlang.cancel_timer(timer)
-    Process.send_after(self, :ping, keepalive_interval)
-    %{state | queue: queue, last_answer: :os.timestamp, keepalive_send: nil}
-  end
-
-  def reply(reply, %{queue: queue} = state) do
-    case :queue.out(queue) do
-      {{:value, queue_entry}, queue} ->
-        reply(reply, queue_entry)
-        {true, %{state | queue: queue, last_answer: :os.timestamp}}
-      {:empty, _queue} ->
-        {false, state}
-    end
-  end
-
-  def reply(reply, {_command, from}) do
-    Connection.reply(from, reply)
-  end
-
-  def error(error, state) do
-    reply(error, state)
-    {:stop, error, state}
-  end
-=======
   defdelegate start_link(opts), to: Mariaex
   defdelegate query(conn, statement), to: Mariaex
   defdelegate query(conn, statement, params), to: Mariaex
@@ -324,5 +10,4 @@
   defdelegate query!(conn, statement), to: Mariaex
   defdelegate query!(conn, statement, params), to: Mariaex
   defdelegate query!(conn, statement, params, opts), to: Mariaex
->>>>>>> 056a72bf
 end